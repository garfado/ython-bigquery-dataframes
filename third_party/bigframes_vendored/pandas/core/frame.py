--- conflicted
+++ resolved
@@ -196,17 +196,6 @@
 
     # ----------------------------------------------------------------------
     # IO methods (to / from other formats)
-<<<<<<< HEAD
-    def to_numpy(
-        self,
-        dtype=None,
-        copy=False,
-        na_value=None,
-        *,
-        ordered: Optional[bool] = None,
-        **kwargs,
-    ) -> np.ndarray:
-=======
     @classmethod
     def from_dict(
         cls,
@@ -282,8 +271,15 @@
         """
         raise NotImplementedError(constants.ABSTRACT_METHOD_ERROR_MESSAGE)
 
-    def to_numpy(self, dtype=None, copy=False, na_value=None, **kwargs) -> np.ndarray:
->>>>>>> d21c6dd2
+    def to_numpy(
+        self,
+        dtype=None,
+        copy=False,
+        na_value=None,
+        *,
+        ordered: Optional[bool] = None,
+        **kwargs,
+    ) -> np.ndarray:
         """
         Convert the DataFrame to a NumPy array.
 
