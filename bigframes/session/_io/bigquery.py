--- conflicted
+++ resolved
@@ -20,12 +20,7 @@
 import itertools
 import textwrap
 import types
-<<<<<<< HEAD
-import typing
 from typing import Dict, Iterable, Optional, Sequence, Union
-=======
-from typing import Dict, Iterable, Optional, Union
->>>>>>> 87f84c9e
 import uuid
 
 import google.cloud.bigquery as bigquery
